"""
Privex's Python Helpers - https://github.com/privex/python-helpers

X11 / MIT License

**Submodules**:

  * :py:mod:`.common` - Uncategorized functions and classes, including bool checks and data parsing
  * :py:mod:`.decorators` - Class / function decorators
  * :py:mod:`.django` - Django-specific functions/classes, only available if Django package is installed
  * :py:mod:`.net` - Network related functions/classes such as ASN name lookup, and IP version bool checks
  * :py:mod:`.exceptions` - Exception classes used either by our helpers, or generic exceptions for use in projects


**Copyright**::

        +===================================================+
        |                 © 2019 Privex Inc.                |
        |               https://www.privex.io               |
        +===================================================+
        |                                                   |
        |        Originally Developed by Privex Inc.        |
        |                                                   |
        |        Core Developer(s):                         |
        |                                                   |
        |          (+)  Chris (@someguy123) [Privex]        |
        |          (+)  Kale (@kryogenic) [Privex]          |
        |                                                   |
        +===================================================+

    Copyright 2019     Privex Inc.   ( https://www.privex.io )

    Permission is hereby granted, free of charge, to any person obtaining a copy of 
    this software and associated documentation files (the "Software"), to deal in 
    the Software without restriction, including without limitation the rights to use, 
    copy, modify, merge, publish, distribute, sublicense, and/or sell copies of the 
    Software, and to permit persons to whom the Software is furnished to do so, 
    subject to the following conditions:

    The above copyright notice and this permission notice shall be included in all 
    copies or substantial portions of the Software.

    THE SOFTWARE IS PROVIDED "AS IS", WITHOUT WARRANTY OF ANY KIND, EXPRESS OR IMPLIED, 
    INCLUDING BUT NOT LIMITED TO THE WARRANTIES OF MERCHANTABILITY, FITNESS FOR A 
    PARTICULAR PURPOSE AND NONINFRINGEMENT. IN NO EVENT SHALL THE AUTHORS OR COPYRIGHT 
    HOLDERS BE LIABLE FOR ANY CLAIM, DAMAGES OR OTHER LIABILITY, WHETHER IN AN ACTION 
    OF CONTRACT, TORT OR OTHERWISE, ARISING FROM, OUT OF OR IN CONNECTION WITH THE 
    SOFTWARE OR THE USE OR OTHER DEALINGS IN THE SOFTWARE.

"""

import logging
import warnings

from privex.helpers.common import *
from privex.helpers.collections import *
from privex.helpers.decorators import *
from privex.helpers.net import *
from privex.helpers.exceptions import *
from privex.helpers.plugin import *
from privex.helpers.cache import CacheNotFound, CacheAdapter, CacheWrapper, MemoryCache, cached

from privex.helpers import plugin

log = logging.getLogger(__name__)


try:
    from privex.helpers.cache.RedisCache import RedisCache
    plugin.HAS_REDIS = True
except ImportError:
    log.debug('privex.helpers __init__ failed to import "RedisCache", not loading RedisCache')
    pass
try:
    from privex.helpers.asyncx import async_sync, run_sync
except ImportError:
    log.debug('privex.helpers __init__ failed to import "asyncx", not loading async helpers')
    pass

try:
    from privex.helpers.crypto import Format, KeyManager, EncryptHelper, auto_b64decode, is_base64
    plugin.HAS_CRYPTO = True
except ImportError:
    log.debug('privex.helpers __init__ failed to import "crypto", not loading cryptography helpers')
    pass

try:
    from privex.helpers.setuppy.common import extras_require, reqs
    plugin.HAS_SETUPPY_COMMON = True
except ImportError:
    log.debug('privex.helpers __init__ failed to import "setuppy.common", not loading packaging helpers')

try:
    from privex.helpers.setuppy.commands import BumpCommand, ExtrasCommand
    plugin.HAS_SETUPPY_COMMANDS = True
except ImportError:
    log.debug('privex.helpers __init__ failed to import "setuppy.commands", not loading packaging helpers')

try:
    from privex.helpers.setuppy.bump import bump_version, get_current_ver
    plugin.HAS_SETUPPY_BUMP = True
except ImportError:
    log.debug('privex.helpers __init__ failed to import "setuppy.bump", not loading packaging helpers')

try:
    from privex.helpers.extras import *
except ImportError:
    log.debug('privex.helpers __init__ failed to import "extras", cannot load any extras.* modules...')


def _setup_logging(level=logging.WARNING):
    """
    Set up logging for the entire module ``privex.helpers`` . Since this is a package, we don't add any
    console or file logging handlers, we purely just set our minimum logging level to WARNING to avoid
    spamming the logs of any application importing it.
    """
    try:
        from privex.loghelper import LogHelper
        lh = LogHelper(__name__, level=level)
        return lh.get_logger()
    except ImportError:
        warnings.warn(f'{__name__} failed to import privex.loghelper. Logging may not work as expected.')
        lh = logging.getLogger(__name__)
        lh.setLevel(logging.WARNING)
        return log
    

log = _setup_logging()
name = 'helpers'

<<<<<<< HEAD
VERSION = '2.4.0'
=======
VERSION = '2.4.1'
>>>>>>> 4c171d91


<|MERGE_RESOLUTION|>--- conflicted
+++ resolved
@@ -128,10 +128,6 @@
 log = _setup_logging()
 name = 'helpers'
 
-<<<<<<< HEAD
-VERSION = '2.4.0'
-=======
 VERSION = '2.4.1'
->>>>>>> 4c171d91
 
 
